using QuantumControlBase
using QuantumPropagators
using Parameters
using ConcreteStructs

@concrete struct GrapeWrk
    objectives # copy of objectives
    pulse_mapping # as michael describes, similar to c_ops
    H_store # store for Hamiltonian
    ψ_store # store for forward states
    ϕ_store # store for forward states
    aux_state # store for [psi 0]
    aux_store # store for auxiliary matrix
    dP_du # store for directional derivative
<<<<<<< HEAD
    tlist # tlist 
    prop_wrk # prop wrk
    aux_prop_wrk # aux prop wrk
=======
    dim # dimension of system
>>>>>>> 8540695b
end

function GrapeWrk(objectives, tlist, prop_method, pulse_mapping = "")
    N_obj = length(objectives)

    @unpack initial_state, generator, target_state = objectives[1]

    ψ = initial_state

    controls = getcontrols(generator)
    N_slices = length(tlist)
    dim = size(initial_state, 1)
    # store forward evolution
<<<<<<< HEAD
    ψ_store = [[similar(initial_state) for i = 1:N_slices] for ii = 1:N_obj]

    for i = 1:N_obj
        ψ_store[i][1] = objectives[i].initial_state
    end

    ϕ_store = [[similar(initial_state) for i = 1:N_slices] for ii = 1:N_obj]

    for i = 1:N_obj
        ϕ_store[i][N_slices] = objectives[i].target_state
    end

    H_store = [[similar(generator[1]) for i = 1:N_slices] for ii = 1:N_obj]

    aux_mat = [zeros(eltype(initial_state), 2 * dim, 2 * dim) for i = 1:N_obj]
    aux_state = [zeros(eltype(initial_state), 2 * dim) for i = 1:N_obj]

    dP_du = [
        [[zeros(eltype(ψ), size(ψ)) for i = 1:N_slices] for k = 1:length(controls)] for
        ii = 1:N_obj
    ]

    prop_wrk = [initpropwrk(obj.initial_state, tlist; prop_method) for obj in objectives]

    aux_prop_wrk = [initpropwrk(aux_state[1], tlist; prop_method) for obj in objectives]
    return GrapeWrk(
        objectives,
        pulse_mapping,
        H_store,
        ψ_store,
        ϕ_store,
        aux_state,
        aux_mat,
        dP_du,
        tlist,
        prop_wrk,
        aux_prop_wrk,
    )
end

function optimize(wrk, pulse_options, tlist, propagator)
    @unpack objectives,
    pulse_mapping,
    H_store,
    ψ_store,
    ϕ_store,
    aux_state,
    aux_store,
    dP_du,
    tlist,
    prop_wrk,
    aux_prop_wrk = wrk

    controls = getcontrols(objectives)
    pulses = [discretize_on_midpoints(control, tlist) for control in controls]
=======
    ψ_store = init_storage(initial_state, n_slices+1)
    # ask Michael
    H_store = init_storage(zeros(eltype(initial_state), 2*dim, 2*dim), n_slices)
    # aux matrix store
    aux_mat = zeros(eltype(initial_state), 2*dim, 2*dim)
    aux_state = zeros(eltype(initial_state), 2*dim)
    # storage for directional derivative, is this needed?
    dP_du = [[zeros(eltype(initial_state), size(initial_state)) for i = 1:n_slices] for k = 1:n_controls]

    return GrapeWrk(objective, pulse_mapping, H_store, ψ_store, aux_state, aux_mat, dP_du, dim)
end

function optimize(wrk, pulse_options, tlist, propagator, )
    @unpack objectives, pulse_mapping, H_store, ψ_store, aux_state,aux_store, dP_du, dim = wrk
>>>>>>> 8540695b

    N_obj = length(objectives)
    N_slices = length(tlist) - 1
    N_controls = size(controls, 1)
    dim = size(H_store[1][1], 1)
    dt = tlist[2] - tlist[1]
    obj = 1
    # now we need to make a fn of F, G, x
    function test_grape(
        F,
        G,
        x,
        dim,
        ψ_store,
        ϕ_store,
        temp_state,
        aux_store,
        dd_store,
        grad,
    )
        @inbounds for n = 1:N_slices
            # save the initial state in each timestep
            ψ_not_mutated = copy(ψ_store[obj][n])
            # copy the state into the next slice since propstep! will mutate it
            ψ_store[obj][n+1] .= ψ_store[obj][n]
            # save the Hamiltonian for computation later
            H_store[obj][n] .= H[1] + H[2][1] .* x[1][n]
            ψ = wrk.ψ_store[obj][n+1]
            propstep!(ψ, H_store[obj][n], dt, prop_wrk[obj])

            aux_state[obj][dim+1:end] .= ψ_not_mutated

            temp_state[dim+1:end] .= ψ
            @inbounds for k = 1:N_controls
                # will tidy up using a struct later
                aux_store[obj][1:dim, dim+1:end] .= H[2][1]
                aux_store[obj][1:dim, 1:dim] .= H_store[obj][n]
                aux_store[obj][dim+1:end, dim+1:end] .= H_store[obj][n]
                # propagate the auxilliary state forwards in time using the auxilliary matrix
                propstep!(aux_state[obj], aux_store[obj], dt, aux_prop_wrk[obj])
                # we only save the small part that we care about
                dP_du[obj][k][n] .= aux_state[obj][1:dim]
                aux_state[obj] .= 0.0 + 0.0im
            end
        end

        # @show abs2.(ψ_store[end])

        for n in reverse(1:N_slices)
            ϕ = ϕ_store[n+1]
            ϕ_store[n] .= expv(1.0im * dt, H_store[n], ϕ)
        end

        fid = abs2(ϕ_store[N]' * ψ_store[N])
        for n = 1:N
            for k = 1:K
                grad[k, n] =
                    2 * real(ϕ_store[n]' * dd_store[k][n] * ψ_store[n]' * ϕ_store[N])
            end
        end

        if G !== nothing
            G .= grad
        end
        if F !== nothing
            return fid
        end


    end

end<|MERGE_RESOLUTION|>--- conflicted
+++ resolved
@@ -12,13 +12,9 @@
     aux_state # store for [psi 0]
     aux_store # store for auxiliary matrix
     dP_du # store for directional derivative
-<<<<<<< HEAD
     tlist # tlist 
     prop_wrk # prop wrk
     aux_prop_wrk # aux prop wrk
-=======
-    dim # dimension of system
->>>>>>> 8540695b
 end
 
 function GrapeWrk(objectives, tlist, prop_method, pulse_mapping = "")
@@ -32,7 +28,6 @@
     N_slices = length(tlist)
     dim = size(initial_state, 1)
     # store forward evolution
-<<<<<<< HEAD
     ψ_store = [[similar(initial_state) for i = 1:N_slices] for ii = 1:N_obj]
 
     for i = 1:N_obj
@@ -88,23 +83,6 @@
 
     controls = getcontrols(objectives)
     pulses = [discretize_on_midpoints(control, tlist) for control in controls]
-=======
-    ψ_store = init_storage(initial_state, n_slices+1)
-    # ask Michael
-    H_store = init_storage(zeros(eltype(initial_state), 2*dim, 2*dim), n_slices)
-    # aux matrix store
-    aux_mat = zeros(eltype(initial_state), 2*dim, 2*dim)
-    aux_state = zeros(eltype(initial_state), 2*dim)
-    # storage for directional derivative, is this needed?
-    dP_du = [[zeros(eltype(initial_state), size(initial_state)) for i = 1:n_slices] for k = 1:n_controls]
-
-    return GrapeWrk(objective, pulse_mapping, H_store, ψ_store, aux_state, aux_mat, dP_du, dim)
-end
-
-function optimize(wrk, pulse_options, tlist, propagator, )
-    @unpack objectives, pulse_mapping, H_store, ψ_store, aux_state,aux_store, dP_du, dim = wrk
->>>>>>> 8540695b
-
     N_obj = length(objectives)
     N_slices = length(tlist) - 1
     N_controls = size(controls, 1)
